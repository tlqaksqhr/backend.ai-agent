import asyncio
from decimal import Decimal
import functools
from ipaddress import ip_address
import logging, logging.config
import os, os.path
from pathlib import Path
from pprint import pformat
import re
import shlex
import signal
import shutil
import subprocess
import sys
import time
from typing import Collection, Mapping

from aiodocker.docker import Docker, DockerContainer
from aiodocker.exceptions import DockerError
import aiohttp
import aioredis
import aiotools
import aiozmq, aiozmq.rpc
from async_timeout import timeout
import attr
import configargparse
import snappy
import trafaret as t
import uvloop
import zmq
import zmq.asyncio

from ai.backend.common import utils, identity, msgpack
from ai.backend.common.argparse import (
    port_no, HostPortPair,
    host_port_pair, non_negative_int)
from ai.backend.common.etcd import AsyncEtcd
from ai.backend.common.logging import Logger, BraceStyleAdapter
from ai.backend.common.monitor import DummyStatsMonitor, DummyErrorMonitor
from ai.backend.common.plugin import install_plugins, add_plugin_args
from . import __version__ as VERSION
from .files import scandir, upload_output_files_to_s3
from .accelerator import accelerator_types, AbstractAccelerator
from .stats import spawn_stat_collector, StatCollectorState
from .resources import (
    KernelResourceSpec,
    Mount, MountPermission,
    bitmask2set, detect_slots,
    CPUAllocMap,
    AcceleratorAllocMap,
)
from .kernel import KernelRunner, KernelFeatures
from .utils import update_nested_dict
from .vendor.linux import libnuma

log = BraceStyleAdapter(logging.getLogger('ai.backend.agent.server'))

max_upload_size = 100 * 1024 * 1024  # 100 MB
stat_cache_lifespan = 30.0  # 30 secs


@attr.s(auto_attribs=True, slots=True)
class VolumeInfo:
    name: str             # volume name
    container_path: str   # in-container path as str
    mode: str             # 'rw', 'ro', 'rwm'


@attr.s(auto_attribs=True, slots=True)
class RestartTracker:
    request_lock: asyncio.Lock
    destroy_event: asyncio.Event
    done_event: asyncio.Event


@attr.s(auto_attribs=True, slots=True)
class AcceleratorSet:
    klass: AbstractAccelerator
    devices: Collection[AbstractAccelerator]
    alloc_map: AcceleratorAllocMap


deeplearning_image_keys = {
    'tensorflow', 'caffe',
    'keras', 'torch',
    'mxnet', 'theano',
}

deeplearning_sample_volume = VolumeInfo(
    'deeplearning-samples', '/home/work/samples', 'ro',
)


async def get_extra_volumes(docker, lang):
    avail_volumes = (await docker.volumes.list())['Volumes']
    if not avail_volumes:
        return []
    avail_volume_names = set(v['Name'] for v in avail_volumes)

    # deeplearning specialization
    # TODO: extract as config
    volume_list = []
    for k in deeplearning_image_keys:
        if k in lang:
            volume_list.append(deeplearning_sample_volume)
            break

    # Mount only actually existing volumes
    mount_list = []
    for vol in volume_list:
        if vol.name in avail_volume_names:
            mount_list.append(vol)
        else:
            log.warning('could not attach volume {0} '
                        'to a kernel using language {1} ',
                        '(volume not found)',
                        vol.name, lang)
    return mount_list


async def get_kernel_id_from_container(val):
    if isinstance(val, DockerContainer):
        if 'Name' not in val._container:
            await val.show()
        name = val['Name']
    elif isinstance(val, str):
        name = val
    name = name.lstrip('/')
    if not name.startswith('kernel.'):
        return None
    try:
        return name.rsplit('.', 2)[-1]
    except (IndexError, ValueError):
        return None


def get_label(labels: Mapping[str, str], name, default):
    sentinel = object()
    v = labels.get(f'ai.backend.{name}', sentinel)
    if v is sentinel:
        v = labels.get(f'io.sorna.{name}', sentinel)
        if v is sentinel:
            return default
    return v


class AgentRPCServer(aiozmq.rpc.AttrHandler):

    __slots__ = (
        'loop',
        'docker', 'container_registry', 'container_cpu_map',
        'redis_stat_pool',
        'etcd', 'config', 'slots', 'images',
        'rpc_server', 'event_sock',
        'monitor_fetch_task', 'monitor_handle_task', 'stat_collector_task',
        'hb_timer', 'clean_timer',
        'stats_monitor', 'error_monitor',
        'restarting_kernels', 'blocking_cleans',
    )

    def __init__(self, config, loop=None):
        self.loop = loop if loop else asyncio.get_event_loop()
        self.config = config
        self.config.app_name = 'backend.ai-agent'
        self.etcd = None

        self.docker = Docker()
        self.container_registry = {}
        self.redis_stat_pool = None

        self.restarting_kernels = {}
        self.blocking_cleans = {}

        self.container_cpu_map = CPUAllocMap(config.limit_cpus)
        self.accelerators = {}
        self.images = set()

        self.rpc_server = None
        self.event_sock = None
        self.scan_images_timer = None
        self.monitor_fetch_task = None
        self.monitor_handle_task = None
        self.hb_timer = None
        self.clean_timer = None
        self.stat_collector_task = None

        self.stats_monitor = DummyStatsMonitor()
        self.error_monitor = DummyErrorMonitor()

        plugins = [
            'stats_monitor',
            'error_monitor'
        ]
        install_plugins(plugins, self, 'attr', self.config)

    async def detect_manager(self):
        log.info('detecting the manager...')
        manager_id = await self.etcd.get('nodes/manager')
        if manager_id is None:
            log.warning('watching etcd to wait for the manager being available')
            async for ev in self.etcd.watch('nodes/manager'):
                if ev.event == 'put':
                    manager_id = ev.value
                    break
        log.info('detecting the manager: OK ({0})', manager_id)

    async def read_etcd_configs(self):
        if not hasattr(self.config, 'redis_addr') or self.config.redis_addr is None:
            self.config.redis_addr = host_port_pair(
                await self.etcd.get('nodes/redis'))
        if not hasattr(self.config, 'event_addr') or self.config.event_addr is None:
            self.config.event_addr = host_port_pair(
                await self.etcd.get('nodes/manager/event_addr'))
        if not hasattr(self.config, 'idle_timeout') or \
                self.config.idle_timeout is None:
            idle_timeout = await self.etcd.get('nodes/idle_timeout')
            if idle_timeout is None:
                idle_timeout = 600  # default: 10 minutes
            self.config.idle_timeout = idle_timeout
        if not hasattr(self.config, 'docker_registry') \
                or self.config.docker_registry is None:
            docker_registry = await self.etcd.get('nodes/docker_registry')
            if not docker_registry:
                docker_registry = 'lablup'
            self.config.docker_registry = docker_registry
        log.info('configured redis_addr: {0}', self.config.redis_addr)
        log.info('configured event_addr: {0}', self.config.event_addr)
        log.info('configured docker_registry: {0}', self.config.docker_registry)
        vfolder_mount = await self.etcd.get('volumes/_mount')
        if vfolder_mount is None:
            vfolder_mount = '/mnt'
        self.config.vfolder_mount = Path(vfolder_mount)

    async def scan_running_containers(self):
        for container in (await self.docker.containers.list()):
            kernel_id = await get_kernel_id_from_container(container)
            if kernel_id is None:
                continue
            # NOTE: get_kernel_id_from_containers already performs .show() on
            #       the returned container objects.
            status = container['State']['Status']
            if status in {'running', 'restarting', 'paused'}:
                log.info('detected running kernel: {0}', kernel_id)
                image = container['Config']['Image']
                labels = container['Config']['Labels']
                ports = container['NetworkSettings']['Ports']
                port_map = {}
                for private_port, host_ports in ports.items():
                    private_port = int(private_port.split('/')[0])
                    public_port = int(host_ports[0]['HostPort'])
                    port_map[private_port] = public_port
                cpu_set = set(
                    map(int, (container['HostConfig']['CpusetCpus']).split(',')))
                self.container_cpu_map.update(cpu_set)
                if self.config.kernel_host_override:
                    kernel_host = self.config.kernel_host_override
                else:
                    kernel_host = '127.0.0.1'
                config_dir = (self.config.scratch_root /
                              kernel_id / 'config').resolve()
                with open(config_dir / 'resource.txt', 'r') as f:
                    resource_spec = KernelResourceSpec.read_from_file(f)
                self.container_registry[kernel_id] = {
                    'lang': image[14:],  # len('lablup/kernel-')
                    'version': int(get_label(labels, 'version', '1')),
                    'container_id': container._id,
                    'kernel_host': kernel_host,
                    'repl_in_port': port_map[2000],
                    'repl_out_port': port_map[2001],
                    'stdin_port': port_map[2002],
                    'stdout_port': port_map[2003],
                    'exec_timeout': int(get_label(labels, 'timeout', '10')),
                    'last_used': time.monotonic(),
                    'runner_tasks': set(),
                    'resource_spec': resource_spec,
                }
            elif status in {'exited', 'dead', 'removing'}:
                log.info('detected terminated kernel: {0}', kernel_id)
                await self.send_event('kernel_terminated', kernel_id,
                                      'self-terminated', None)

    async def scan_images(self, interval):
        all_images = await self.docker.images.list()
        self.images.clear()
        for image in all_images:
            if image['RepoTags'] is None:
                continue
            r_kernel_image = re.compile(r'^.+/kernel-.+$')
            for tag in image['RepoTags']:
                if r_kernel_image.match(tag):
                    self.images.add((tag, image['Id']))
                    log.debug('found kernel image: {0} {1}', tag, image['Id'])

    async def update_status(self, status):
        await self.etcd.put(f'nodes/agents/{self.config.instance_id}', status)

    async def deregister_myself(self):
        await self.etcd.delete_prefix(f'nodes/agents/{self.config.instance_id}')

    async def send_event(self, event_name, *args):
        if self.event_sock is None:
            return
        log.debug('send_event({0})', event_name)
        self.event_sock.write((
            event_name.encode('ascii'),
            self.config.instance_id.encode('utf8'),
            msgpack.packb(args),
        ))

    async def check_images(self):
        # Read desired image versions from etcd.
        for key, value in (await self.etcd.get_prefix('images')):
            # TODO: implement
            pass

        # If there are newer images, pull them.
        # TODO: implement

    async def clean_runner(self, kernel_id):
        if kernel_id not in self.container_registry:
            return
        log.debug('interrupting & cleaning up runner for {0}', kernel_id)
        item = self.container_registry[kernel_id]
        tasks = item['runner_tasks'].copy()
        for t in tasks:  # noqa: F402
            if not t.done():
                t.cancel()
                await t
        runner = item.pop('runner', None)
        if runner is not None:
            await runner.close()

    async def collect_stats(self):
        context = zmq.asyncio.Context()
        stats_sock = context.socket(zmq.PULL)
        stats_sock.setsockopt(zmq.LINGER, 1000)
        stats_sock.bind(f'tcp://127.0.0.1:{self.config.stat_port}')
        log.info('collecting stats at port tcp://127.0.0.1:{0}',
                 self.config.stat_port)
        try:
            recv = functools.partial(stats_sock.recv_serialized,
                                     lambda vs: [msgpack.unpackb(v) for v in vs])
            async for msg in aiotools.aiter(lambda: recv(), None):
                cid = msg[0]['cid']
                status = msg[0]['status']
                if cid not in self.stats:
                    # If the agent has restarted, the events dict may be empty.
                    container = self.docker.containers.container(cid)
                    kernel_id = await get_kernel_id_from_container(container)
                    self.stats[cid] = StatCollectorState(kernel_id)
                self.stats[cid].last_stat = msg[0]['data']
                kernel_id = self.stats[cid].kernel_id
                pipe = self.redis_stat_pool.pipeline()
                pipe.hmset_dict(kernel_id, msg[0]['data'])
                pipe.expire(kernel_id, stat_cache_lifespan)
                await pipe.execute()
                if status == 'terminated':
                    self.stats[cid].terminated.set()
        except asyncio.CancelledError:
            pass
        finally:
            stats_sock.close()
            context.term()

    async def init(self, *, skip_detect_manager=False):
        # Show Docker version info.
        docker_version = await self.docker.version()
        log.info('running with Docker {0} with API {1}',
                 docker_version['Version'], docker_version['ApiVersion'])

        self.etcd = AsyncEtcd(self.config.etcd_addr,
                              self.config.namespace)
        # detect_slots() loads accelerator plugins
        self.slots = await detect_slots(
            self.etcd,
            self.config.limit_cpus,
            self.config.limit_gpus)
        for name, klass in accelerator_types.items():
            devices = klass.list_devices()
            alloc_map = AcceleratorAllocMap(devices,
                                            limit_mask=self.config.limit_gpus)
            self.accelerators[name] = AcceleratorSet(klass, devices, alloc_map)
        if not skip_detect_manager:
            await self.detect_manager()
        await self.read_etcd_configs()
        await self.update_status('starting')
        # scan_images task should be done before heartbeat,
        # so call it here although we spawn a scheduler
        # for this task below.
        await self.scan_images(None)
        await self.scan_running_containers()
        await self.check_images()

        self.redis_stat_pool = await aioredis.create_redis_pool(
            self.config.redis_addr.as_sockaddr(),
            timeout=3.0,
            encoding='utf8',
            db=0)  # REDIS_STAT_DB in backend.ai-manager

        self.event_sock = await aiozmq.create_zmq_stream(
            zmq.PUSH, connect=f'tcp://{self.config.event_addr}')
        self.event_sock.transport.setsockopt(zmq.LINGER, 50)

        # Spawn image scanner task.
        self.scan_images_timer = aiotools.create_timer(self.scan_images, 60.0)

        # Spawn stat collector task.
        self.stats = dict()
        self.stat_collector_task = self.loop.create_task(self.collect_stats())

        # Spawn docker monitoring tasks.
        self.monitor_fetch_task  = self.loop.create_task(self.fetch_docker_events())
        self.monitor_handle_task = self.loop.create_task(self.monitor())

        # Send the first heartbeat.
        self.hb_timer    = aiotools.create_timer(self.heartbeat, 3.0)
        if self.config.idle_timeout != 0:
            # idle_timeout == 0 means there is no timeout.
            self.clean_timer = aiotools.create_timer(self.clean_old_kernels, 10.0)

        # Start serving requests.
        agent_addr = f'tcp://*:{self.config.agent_port}'
        self.rpc_server = await aiozmq.rpc.serve_rpc(self, bind=agent_addr)
        self.rpc_server.transport.setsockopt(zmq.LINGER, 200)
        log.info('serving at {0}', agent_addr)

        # Ready.
        await self.etcd.put(f'nodes/agents/{self.config.instance_id}/ip',
                            self.config.agent_host)
        await self.update_status('running')

        # Notify the gateway.
        await self.send_event('instance_started')

    async def shutdown(self, stop_signal):
        await self.deregister_myself()

        # Stop receiving further requests.
        if self.rpc_server is not None:
            self.rpc_server.close()
            await self.rpc_server.wait_closed()

        # Close all pending kernel runners.
        for kernel_id in self.container_registry.keys():
            await self.clean_runner(kernel_id)

        if stop_signal == signal.SIGTERM:
            await self.clean_all_kernels(blocking=True)

        # Stop timers.
        if self.scan_images_timer is not None:
            self.scan_images_timer.cancel()
            await self.scan_images_timer
        if self.hb_timer is not None:
            self.hb_timer.cancel()
            await self.hb_timer
        if self.clean_timer is not None:
            self.clean_timer.cancel()
            await self.clean_timer

        # Stop event monitoring.
        if self.monitor_fetch_task is not None:
            self.monitor_fetch_task.cancel()
            self.monitor_handle_task.cancel()
            await self.monitor_fetch_task
            await self.monitor_handle_task
        try:
            await self.docker.events.stop()
        except Exception:
            pass
        await self.docker.close()

        # Stop stat collector task.
        if self.stat_collector_task is not None:
            self.stat_collector_task.cancel()
            await self.stat_collector_task

        if self.redis_stat_pool is not None:
            self.redis_stat_pool.close()
            await self.redis_stat_pool.wait_closed()

        # Notify the gateway.
        if self.event_sock is not None:
            await self.send_event('instance_terminated', 'shutdown')
            self.event_sock.close()

    @aiotools.actxmgr
    async def handle_rpc_exception(self):
        try:
            yield
        except AssertionError:
            log.exception('assertion failure')
            raise
        except Exception:
            log.exception('unexpected error')
            self.error_monitor.capture_exception()
            raise

    @aiozmq.rpc.method
    def ping(self, msg: str) -> str:
        return msg

    @aiozmq.rpc.method
    async def create_kernel(self, kernel_id: str, config: dict) -> dict:
        log.debug('rpc::create_kernel({0})', config['lang'])
        async with self.handle_rpc_exception():
            return await self._create_kernel(kernel_id, config)

    @aiozmq.rpc.method
    async def destroy_kernel(self, kernel_id: str):
        log.debug('rpc::destroy_kernel({0})', kernel_id)
        async with self.handle_rpc_exception():
            return await self._destroy_kernel(kernel_id, 'user-requested')

    @aiozmq.rpc.method
    async def interrupt_kernel(self, kernel_id: str):
        log.debug('rpc::interrupt_kernel({0})', kernel_id)
        async with self.handle_rpc_exception():
            await self._interrupt_kernel(kernel_id)

    @aiozmq.rpc.method
    async def get_completions(self, kernel_id: str,
                              text: str, opts: dict):
        log.debug('rpc::get_completions({0})', kernel_id)
        async with self.handle_rpc_exception():
            await self._get_completions(kernel_id, text, opts)

    @aiozmq.rpc.method
    async def get_logs(self, kernel_id: str):
        log.debug('rpc::get_logs({0})', kernel_id)
        async with self.handle_rpc_exception():
            return await self._get_logs(kernel_id)

    @aiozmq.rpc.method
    async def restart_kernel(self, kernel_id: str, new_config: dict):
        log.debug('rpc::restart_kernel({0})', kernel_id)
        async with self.handle_rpc_exception():
            tracker = self.restarting_kernels.get(kernel_id)
            if tracker is None:
                tracker = RestartTracker(
                    request_lock=asyncio.Lock(),
                    destroy_event=asyncio.Event(),
                    done_event=asyncio.Event())
            async with tracker.request_lock:
                self.restarting_kernels[kernel_id] = tracker
                await self._destroy_kernel(kernel_id, 'restarting')
                # clean_kernel() will set tracker.destroy_event
                try:
                    with timeout(10):
                        await tracker.destroy_event.wait()
                except asyncio.TimeoutError:
                    log.warning('timeout detected while restarting kernel {0}!',
                                kernel_id)
                    self.restarting_kernels.pop(kernel_id, None)
                    asyncio.ensure_future(self._clean_kernel(kernel_id))
                    raise
                else:
                    tracker.destroy_event.clear()
                    await self._create_kernel(
                        kernel_id, new_config,
                        restarting=True)
                    self.restarting_kernels.pop(kernel_id, None)
            tracker.done_event.set()
            kernel_info = self.container_registry[kernel_id]
            return {
                'container_id': kernel_info['container_id'],
                'repl_in_port': kernel_info['repl_in_port'],
                'repl_out_port': kernel_info['repl_out_port'],
                'stdin_port': kernel_info['stdin_port'],
                'stdout_port': kernel_info['stdout_port'],
            }

    @aiozmq.rpc.method
    async def execute(self, api_version: int,
                      kernel_id: str,
                      run_id: t.String | t.Null,
                      mode: str,
                      code: str,
                      opts: dict,
                      flush_timeout: t.Float | t.Null) -> dict:
        log.debug('rpc::execute({0})', kernel_id)
        async with self.handle_rpc_exception():
            result = await self._execute(api_version, kernel_id,
                                         run_id, mode, code, opts,
                                         flush_timeout)
            return result

    @aiozmq.rpc.method
    async def upload_file(self, kernel_id: str, filename: str, filedata: bytes):
        log.debug('rpc::upload_file({0}, {1})', kernel_id, filename)
        async with self.handle_rpc_exception():
            await self._accept_file(kernel_id, filename, filedata)

    @aiozmq.rpc.method
    async def download_file(self, kernel_id: str, filepath: str):
        log.debug('rpc::download_file({0}, {1})', kernel_id, filepath)
        async with self.handle_rpc_exception():
            return await self._download_file(kernel_id, filepath)

    @aiozmq.rpc.method
    async def list_files(self, kernel_id: str, path: str):
        log.debug('rpc::list_files({0}, {1})', kernel_id, path)
        async with self.handle_rpc_exception():
            return await self._list_files(kernel_id, path)

    @aiozmq.rpc.method
    async def reset(self):
        log.debug('rpc::reset()')
        async with self.handle_rpc_exception():
            kernel_ids = tuple(self.container_registry.keys())
            tasks = []
            for kernel_id in kernel_ids:
                try:
                    task = asyncio.ensure_future(
                        self._destroy_kernel(kernel_id, 'agent-reset'))
                    tasks.append(task)
                except Exception:
                    self.error_monitor.capture_exception()
                    log.exception('reset: destroying {0}', kernel_id)
            await asyncio.gather(*tasks)

    async def _create_kernel(self, kernel_id, kernel_config, restarting=False):

        await self.send_event('kernel_creating', kernel_id)

        # Read image-specific labels and settings

        if '/' in kernel_config['lang']:
            tokens = kernel_config['lang'].split('/')
            docker_registry = '/'.join(tokens[:-1])
            lang = tokens[-1]
        else:
            # Support for legacy
            docker_registry = 'lablup'
            lang = kernel_config['lang']
        environ: dict = kernel_config.get('environ', {})
        extra_mount_list = await get_extra_volumes(self.docker, lang)

        image_name = f'{docker_registry}/kernel-{lang}'
        image_props = await self.docker.images.get(image_name)
        image_labels = image_props['ContainerConfig']['Labels']

        version        = int(get_label(image_labels, 'version', '1'))
        exec_timeout   = int(get_label(image_labels, 'timeout', '10'))
        envs_corecount = get_label(image_labels, 'envs.corecount', '')
        envs_corecount = envs_corecount.split(',') if envs_corecount else []
        kernel_features = set(get_label(image_labels, 'features', '').split())

        scratch_dir = self.config.scratch_root / kernel_id
        config_dir = (scratch_dir / 'config').resolve()
        work_dir = (scratch_dir / 'work').resolve()

        # PHASE 1: Read existing resource spec or devise a new resource spec.

        if restarting:
            with open(config_dir / 'resource.txt', 'r') as f:
                resource_spec = KernelResourceSpec.read_from_file(f)
        else:
            limits = kernel_config['limits']
            vfolders = kernel_config['mounts']
            assert 'cpu_slot' in limits
            assert 'gpu_slot' in limits
            assert 'mem_slot' in limits
            limits['cpu_slot'] = Decimal(limits['cpu_slot'])
            limits['mem_slot'] = Decimal(limits['mem_slot'])
            limits['gpu_slot'] = Decimal(limits['gpu_slot'])
            resource_spec = KernelResourceSpec(
                shares={
                    '_cpu': limits['cpu_slot'],
                    '_mem': limits['mem_slot'],
                    '_gpu': limits['gpu_slot'],
                },
                mounts=[],
                scratch_disk_size=0,  # TODO: implement (#70)
            )

        # PHASE 2: Apply the resource spec.

        # Inject Backend.AI-intrinsic env-variables for gosu
        # TODO: remove this!
        if KernelFeatures.UID_MATCH in kernel_features:
            environ['LOCAL_USER_ID'] = os.getuid()

        # Inject Backend.AI-intrinsic mount points and extra mounts
        binds = [
            f'{config_dir}:/home/config:ro',
            f'{work_dir}:/home/work/:rw',
        ]
        binds.extend(f'{v.name}:{v.container_path}:{v.mode}'
                     for v in extra_mount_list)
        volumes = [
<<<<<<< HEAD
            '/home/work/.config',
            '/home/work/',
=======
            '/home/config',
            '/home/work',
>>>>>>> 7d52e6f0
        ]
        volumes.extend(v.container_path for v in extra_mount_list)
        print(binds)
        print(volumes)

        # Get configurations for the overlay network.
        network_name = kernel_config.get('network_name', None)
        network_hostname = kernel_config.get('network_hostname', 'master')

        if restarting:
            # Reuse previous CPU share.
            pass

            # Reuse previous memory share.
            pass

            # Reuse previous accelerator share.
            pass

            # Reuse previous mounts.
            for mount in resource_spec.mounts:
                volumes.append(str(mount.kernel_path))
                binds.append(str(mount))
        else:
            # Realize CPU share.
            cpu_set = kernel_config.get('cpu_set')
            if cpu_set is None:
                requested_cores = int(limits['cpu_slot'])
                num_cores = min(self.container_cpu_map.num_cores, requested_cores)
                numa_node, cpu_set = self.container_cpu_map.alloc(num_cores)
            else:
                num_cores = len(cpu_set)
                numa_node = libnuma.node_of_cpu(next(iter(cpu_set)))
            resource_spec.numa_node = numa_node
            resource_spec.cpu_set = cpu_set

            # Realize memory share. (the creation-config unit is 1 GiB)
            resource_spec.memory_limit = int(limits['mem_slot'] * (2 ** 30))

            # Realize accelerator shares.
            if limits['gpu_slot'] > 0:
                # TODO: generalize gpu_slot
                accl = self.accelerators['cuda']
                _, cuda_allocated_shares = \
                    accl.alloc_map.alloc(limits['gpu_slot'])
                resource_spec.shares['cuda'] = cuda_allocated_shares

            # Reallize vfolder mounts.
            for folder_name, folder_host, folder_id in vfolders:
                host_path = self.config.vfolder_mount / folder_host / folder_id
                kernel_path = Path(f'/home/work/{folder_name}')
                # TODO: apply READ_ONLY for read-only shared vfolders
                mount = Mount(host_path, kernel_path, MountPermission.READ_WRITE)
                resource_spec.mounts.append(mount)
                volumes.append(str(kernel_path))
                binds.append(str(mount))

            # should no longer be used!
            del limits
            del vfolders

        # Inject Backend.AI-intrinsic env-variables for libbaihook and gosu
        environ.update({
            k: str(len(resource_spec.cpu_set))
            for k in envs_corecount})
        environ['LD_PRELOAD'] = '/home/backend.ai/libbaihook.so'

        # Inject accelerator-specific env-variables for libbaihook
        accel_docker_args = {}
        for dev_type, dev_share in resource_spec.shares.items():
            if dev_type in KernelResourceSpec.reserved_share_types:
                continue
            accl = self.accelerators[dev_type]
            accel_docker_args = await accl.klass.generate_docker_args(
                self.docker, resource_spec.numa_node, dev_share)

        # PHASE 3: Store the resource spec.

        if restarting:
            pass
        else:
            work_dir.mkdir(parents=True, exist_ok=True)
            config_dir.mkdir(parents=True, exist_ok=True)
            # Store custom environment variables for kernel runner.
            with open(config_dir / 'environ.txt', 'w') as f:
                for k, v in environ.items():
                    f.write(f'{k}={v}\n')
                f.write(f'BACKEND_HOSTNAME={network_hostname}\n')
            with open(config_dir / 'resource.txt', 'w') as f:
                resource_spec.write_to_file(f)

                # Store accelerator-specific resource-share preparation
                for dev_type, dev_shares in resource_spec.shares.items():
                    if dev_type in KernelResourceSpec.reserved_share_types:
                        continue
                    mem_limits = []
                    proc_limits = []
                    accl = self.accelerators[dev_type]
                    for dev_id, dev_share in dev_shares.items():
                        device = accl.devices[dev_id]
                        mem, proc = device.share_to_spec(dev_share)
                        mem_limits.append((dev_id, mem))
                        proc_limits.append((dev_id, proc))
                    mlim_str = ','.join(
                        f'{dev_id}:{mem}' for dev_id, mem in
                        mem_limits
                    )
                    plim_str = ','.join(
                        f'{dev_id}:{proc}' for dev_id, proc in
                        proc_limits
                    )
                    f.write(f'{dev_type.upper()}_MEMORY_LIMITS={mlim_str}\n')
                    f.write(f'{dev_type.upper()}_PROCESSOR_LIMITS={plim_str}\n')

        # PHASE 4: Run!
        log.info('kernel {0} starting with resource spec: \n',
                 pformat(attr.asdict(resource_spec)))

        # TODO: Refactor out as separate "Docker execution driver plugin" (#68)
        #   - Refactor volumes/binds lists to a plugin "mount" API
        #   - Refactor "/home/work" and "/home/backend.ai" prefixes to be specified
        #     by the plugin implementation.

        # Mount the in-kernel packaes/binaries directly from the host for debugging.
        def _mount(host_path, container_path, perm='ro'):
            nonlocal volumes, binds
            binds.append(f'{host_path}:{container_path}:{perm}')

        if self.config.debug_kernel is not None:
            _mount(self.config.debug_kernel,
                   '/usr/local/lib/python3.6/site-packages/ai/backend/')
        if self.config.debug_hook is not None:
            _mount(self.config.debug_hook, '/home/backend.ai/libbaihook.so')
        if self.config.debug_jail is not None:
            _mount(self.config.debug_jail, '/home/backend.ai/jail')

        container_config = {
            'Image': image_name,
            'Tty': True,
            # TODO: 'User': str(os.getuid()),
            'OpenStdin': True,
            'Privileged': False,
            'Volumes': {v: {} for v in volumes},
            'StopSignal': 'SIGINT',
            'ExposedPorts': {
                '2000/tcp': {},
                '2001/tcp': {},
                '2002/tcp': {},
                '2003/tcp': {},
            },
            'Env': [f'{k}={v}' for k, v in environ.items()],
            'HostConfig': {
                'MemorySwap': 0,
                'Memory': resource_spec.memory_limit,
                'CpuPeriod': 100_000,  # docker default
                'CpuQuota': int(100_000 * resource_spec.shares['_cpu']),
                'CpusetCpus': ','.join(map(str, sorted(resource_spec.cpu_set))),
                'CpusetMems': f'{resource_spec.numa_node}',
                'SecurityOpt': ['seccomp=unconfined'],
                'Binds': binds,
                'PublishAllPorts': True,
            },
        }
        update_nested_dict(container_config, accel_docker_args)
        container_config['Hostname'] = network_hostname
        if network_name is not None:
            container_config['HostConfig']['NetworkMode'] = network_name
            container_config['NetworkingConfig'] = {}
        base_name, _, tag = lang.partition(':')
        kernel_name = f'kernel.{base_name}.{kernel_id}'
        container = await self.docker.containers.create(
            config=container_config, name=kernel_name)
        cid = container._id

        cgroup_available = (not identity.is_containerized() and
                            sys.platform.startswith('linux'))
        stat_addr = f'tcp://{self.config.agent_host}:{self.config.stat_port}'
        stat_type = 'cgroup' if cgroup_available else 'api'
        self.stats[cid] = StatCollectorState(kernel_id)
        async with spawn_stat_collector(stat_addr, stat_type, cid):
            await container.start()

        repl_in_port  = (await container.port(2000))[0]['HostPort']
        repl_out_port = (await container.port(2001))[0]['HostPort']
        stdin_port  = (await container.port(2002))[0]['HostPort']
        stdout_port = (await container.port(2003))[0]['HostPort']
        if self.config.kernel_host_override:
            kernel_host = self.config.kernel_host_override
        else:
            kernel_host = self.config.agent_host

        self.container_registry[kernel_id] = {
            'lang': f'{docker_registry}/{lang}',
            'version': version,
            'container_id': container._id,
            'kernel_host': kernel_host,
            'repl_in_port': repl_in_port,
            'repl_out_port': repl_out_port,
            'stdin_port': stdin_port,
            'stdout_port': stdout_port,
            'exec_timeout': exec_timeout,
            'last_used': time.monotonic(),
            'runner_tasks': set(),
            'resource_spec': resource_spec,
        }
        log.debug('kernel repl-in address: {0}:{1}', kernel_host, repl_in_port)
        log.debug('kernel repl-out address: {0}:{1}', kernel_host, repl_out_port)
        log.debug('kernel stdin address: {0}:{1}', kernel_host, stdin_port)
        log.debug('kernel stdout address: {0}:{1}', kernel_host, stdout_port)
        return {
            'id': kernel_id,
            'kernel_host': kernel_host,
            'repl_in_port': int(repl_in_port),
            'repl_out_port': int(repl_out_port),
            'stdin_port': int(stdin_port),
            'stdout_port': int(stdout_port),
            'container_id': container._id,
            'resource_spec': resource_spec.to_json(),
        }

    async def _destroy_kernel(self, kernel_id, reason):
        try:
            cid = self.container_registry[kernel_id]['container_id']
        except KeyError:
            log.warning('_destroy_kernel({0}) kernel missing (already dead?)',
                        kernel_id)
            await self.clean_kernel(kernel_id)
            await self.send_event('kernel_terminated',
                                  kernel_id, 'self-terminated',
                                  None)
            return
        container = self.docker.containers.container(cid)
        await self.clean_runner(kernel_id)
        try:
            await container.kill()
            # Collect the last-moment statistics.
            last_stat = None
            if cid in self.stats:
                await self.stats[cid].terminated.wait()
                last_stat = self.stats[cid].last_stat
                del self.stats[cid]
            # The container will be deleted in the docker monitoring coroutine.
            return last_stat
        except DockerError as e:
            if e.status == 409 and 'is not running' in e.message:
                # already dead
                log.warning('_destroy_kernel({0}) already dead', kernel_id)
                pass
            elif e.status == 404:
                log.warning('_destroy_kernel({0}) kernel missing, '
                            'forgetting this kernel', kernel_id)
                resource_spec = self.container_registry[kernel_id]['resource_spec']
                self.container_cpu_map.free(resource_spec.cpu_set)
                for dev_type, dev_shares in resource_spec.shares.items():
                    if dev_type in KernelResourceSpec.reserved_share_types:
                        continue
                    self.accelerators[dev_type].alloc_map.free(dev_shares)
                self.container_registry.pop(kernel_id, None)
                pass
            else:
                log.exception('_destroy_kernel({0}) kill error', kernel_id)
                self.error_monitor.capture_exception()
        except Exception:
            log.exception('_destroy_kernel({0}) unexpected error', kernel_id)
            self.error_monitor.capture_exception()

    async def _ensure_runner(self, kernel_id, *, api_version=3):
        # TODO: clean up
        runner = self.container_registry[kernel_id].get('runner')
        if runner is not None:
            log.debug('_execute_code:v{0}({1}) use '
                      'existing runner', api_version, kernel_id)
        else:
            client_features = {'input', 'continuation'}
            runner = KernelRunner(
                kernel_id,
                self.container_registry[kernel_id]['kernel_host'],
                self.container_registry[kernel_id]['repl_in_port'],
                self.container_registry[kernel_id]['repl_out_port'],
                self.container_registry[kernel_id]['exec_timeout'],
                client_features)
            log.debug('_execute:v{0}({1}) start new runner', api_version, kernel_id)
            self.container_registry[kernel_id]['runner'] = runner
            # TODO: restoration of runners after agent restarts
            await runner.start()
        return runner

    async def _execute(self, api_version, kernel_id,
                       run_id, mode, text, opts,
                       flush_timeout):
        # Save kernel-generated output files in a separate sub-directory
        # (to distinguish from user-uploaded files)
        output_dir = self.config.scratch_root / kernel_id / 'work' / '.output'

        restart_tracker = self.restarting_kernels.get(kernel_id)
        if restart_tracker:
            await restart_tracker.done_event.wait()

        try:
            self.container_registry[kernel_id]['last_used'] = time.monotonic()
        except KeyError:
            await self.send_event('kernel_terminated',
                                  kernel_id, 'self-terminated',
                                  None)
            raise RuntimeError(f'The container for kernel {kernel_id} is not found! '
                               '(might be terminated--try it again)') from None

        runner = await self._ensure_runner(kernel_id, api_version=api_version)

        try:
            myself = asyncio.Task.current_task()
            self.container_registry[kernel_id]['runner_tasks'].add(myself)

            await runner.attach_output_queue(run_id)

            if mode == 'batch' or mode == 'query':
                self.container_registry[kernel_id]['initial_file_stats'] \
                    = scandir(output_dir, max_upload_size)
            if mode == 'batch':
                await runner.feed_batch(opts)
            elif mode == 'query':
                await runner.feed_code(text)
            elif mode == 'input':
                await runner.feed_input(text)
            elif mode == 'continue':
                pass
            result = await runner.get_next_result(
                api_ver=api_version,
                flush_timeout=flush_timeout)

        except asyncio.CancelledError:
            await runner.close()
            self.container_registry[kernel_id].pop('runner', None)
            return
        finally:
            runner_tasks = utils.nmget(self.container_registry,
                                       f'{kernel_id}/runner_tasks', None, '/')
            if runner_tasks is not None:
                runner_tasks.remove(myself)

        output_files = []

        if result['status'] in ('finished', 'exec-timeout'):

            log.debug('_execute({0}) {1}', kernel_id, result['status'])

            final_file_stats = scandir(output_dir, max_upload_size)
            if utils.nmget(result, 'options.upload_output_files', True):
                # TODO: separate as a new task
                initial_file_stats = \
                    self.container_registry[kernel_id]['initial_file_stats']
                output_files = await upload_output_files_to_s3(
                    initial_file_stats, final_file_stats, output_dir, kernel_id)

            self.container_registry[kernel_id].pop('initial_file_stats', None)

        if (result['status'] == 'exec-timeout' and
                kernel_id in self.container_registry):
            # clean up the kernel (maybe cleaned already)
            asyncio.ensure_future(
                self._destroy_kernel(kernel_id, 'exec-timeout'))

        return {
            **result,
            'files': output_files,
        }

    async def _get_completions(self, kernel_id, text, opts):
        runner = await self._ensure_runner(kernel_id)
        result = await runner.feed_and_get_completion(text, opts)
        return {'status': 'finished', 'completions': result}

    async def _get_logs(self, kernel_id):
        container_id = self.container_registry[kernel_id]['container_id']
        container = await self.docker.containers.get(container_id)
        logs = await container.log(stdout=True, stderr=True)
        return {'logs': ''.join(logs)}

    async def _interrupt_kernel(self, kernel_id):
        runner = await self._ensure_runner(kernel_id)
        await runner.feed_interrupt()
        return {'status': 'finished'}

    async def _accept_file(self, kernel_id, filename, filedata):
        loop = asyncio.get_event_loop()
        work_dir = self.config.scratch_root / kernel_id / 'work'
        try:
            # create intermediate directories in the path
            dest_path = (work_dir / filename).resolve(strict=False)
            parent_path = dest_path.parent
        except ValueError:  # parent_path does not start with work_dir!
            raise AssertionError('malformed upload filename and path.')

        def _write_to_disk():
            parent_path.mkdir(parents=True, exist_ok=True)
            dest_path.write_bytes(filedata)
            log.warning('accept_file written to {0}', dest_path)

        try:
            await loop.run_in_executor(None, _write_to_disk)
        except FileNotFoundError:
            log.error('{0}: writing uploaded file failed: {1} -> {2}',
                      kernel_id, filename, dest_path)

    async def _download_file(self, kernel_id, filepath):
        container_id = self.container_registry[kernel_id]['container_id']
        container = self.docker.containers.container(container_id)
        # Limit file path to /home/work inside a container.
        # TODO: extend path search in virtual folders.
        abspath = os.path.abspath(os.path.join('/home/work', filepath))
        try:
            with await container.get_archive(abspath) as tarobj:
                tarobj.fileobj.seek(0, 2)
                fsize = tarobj.fileobj.tell()
                assert fsize < 1 * 1048576, 'too large file.'
                tarbytes = tarobj.fileobj.getvalue()
        except DockerError:
            log.warning('Could not found the file: {0}', abspath)
            raise FileNotFoundError(f'Could not found the file: {abspath}')
        return tarbytes

    async def _list_files(self, kernel_id: str, path: str):
        container_id = self.container_registry[kernel_id]['container_id']

        # Ensure target directory is under /home/work/ folder.
        # Append abspath with '/' if it is a directory since pathlib does not provide
        # a nicer way to add a trailing slash. If this is not appended, directories
        # like '/home/workfake' will pass the check.
        code = '''from pathlib import Path
abspath = Path('%(path)s').resolve(strict=True)
suffix = '/' if abspath.is_dir() else ''
print(str(abspath) + suffix)
''' % {'path': path}
        command = f'docker exec {container_id} python -c "{code}"'
        p = subprocess.Popen(shlex.split(command), stdout=subprocess.PIPE,
                             stderr=subprocess.PIPE)
        outs, errs = p.communicate()
        abspath = outs.decode('utf-8')
        errs = errs.decode('utf-8')
        if errs or (not abspath.startswith('/home/work/')):
            return {'files': '', 'errors': 'No such file or directory'}

        # Gather individual file information in the target path.
        code = '''import json
import os
import stat

files = []
for f in os.scandir('%(path)s'):
    fstat = f.stat()
    ctime = fstat.st_ctime  # TODO: way to get concrete create time?
    mtime = fstat.st_mtime
    atime = fstat.st_atime
    files.append({
        'mode': stat.filemode(fstat.st_mode),
        'size': fstat.st_size,
        'ctime': ctime,
        'mtime': mtime,
        'atime': atime,
        'filename': f.name,
    })
print(json.dumps(files))''' % {'path': path}
        command = f'docker exec {container_id} python -c "{code}"'
        p = subprocess.Popen(shlex.split(command), stdout=subprocess.PIPE,
                             stderr=subprocess.PIPE)
        outs, errs = p.communicate()
        outs = outs.decode('utf-8')
        errs = errs.decode('utf-8')

        return {'files': outs, 'errors': errs, 'abspath': abspath}

    async def heartbeat(self, interval):
        '''
        Send my status information and available kernel images.
        '''
        agent_info = {
            'ip': self.config.agent_host,
            'region': self.config.region,
            'addr': f'tcp://{self.config.agent_host}:{self.config.agent_port}',
            'mem_slots': self.slots['mem'],
            'cpu_slots': self.slots['cpu'],
            'gpu_slots': self.slots['gpu'],  # TODO: generalize
            'images': snappy.compress(msgpack.packb(list(self.images))),
        }
        try:
            await self.send_event('instance_heartbeat', agent_info)
        except asyncio.TimeoutError:
            log.warning('event dispatch timeout: instance_heartbeat')
        except Exception:
            log.exception('instance_heartbeat failure')
            self.error_monitor.capture_exception()

    async def fetch_docker_events(self):
        while True:
            try:
                await self.docker.events.run()
            except asyncio.TimeoutError:
                # The API HTTP connection may terminate after some timeout
                # (e.g., 5 minutes)
                log.info('restarting docker.events.run()')
                continue
            except aiohttp.ClientError as e:
                log.warning('restarting docker.events.run() due to {0!r}', e)
                continue
            except asyncio.CancelledError:
                break
            except Exception:
                log.exception('unexpected error')
                self.error.capture_exception()
                break

    async def monitor(self):
        subscriber = self.docker.events.subscribe()
        last_footprint = None
        while True:
            try:
                evdata = await subscriber.get()
            except asyncio.CancelledError:
                break
            if evdata is None:
                # fetch_docker_events() will automatically reconnect.
                continue

            # FIXME: Sometimes(?) duplicate event data is received.
            # Just ignore the duplicate ones.
            new_footprint = (
                evdata['Type'],
                evdata['Action'],
                evdata['Actor']['ID'],
            )
            if new_footprint == last_footprint:
                continue
            last_footprint = new_footprint

            if evdata['Action'] == 'die':
                # When containers die, we immediately clean up them.
                container_id = evdata['Actor']['ID']
                container_name = evdata['Actor']['Attributes']['name']
                kernel_id = await get_kernel_id_from_container(container_name)
                if kernel_id is None:
                    continue
                try:
                    exit_code = evdata['Actor']['Attributes']['exitCode']
                except KeyError:
                    exit_code = '(unknown)'
                log.debug('docker-event: container-terminated: '
                          '{0} with exit code {1} ({2})',
                          container_id[:7], exit_code, kernel_id)
                await self.send_event('kernel_terminated',
                                      kernel_id, 'self-terminated',
                                      None)
                asyncio.ensure_future(self.clean_kernel(kernel_id))

    async def clean_kernel(self, kernel_id):
        try:
            container_id = self.container_registry[kernel_id]['container_id']
            container = self.docker.containers.container(container_id)
            await self.clean_runner(kernel_id)
            try:
                if not self.config.debug_skip_container_deletion:
                    await container.delete()
            except DockerError as e:
                if e.status == 409 and 'already in progress' in e.message:
                    pass
                elif e.status == 404:
                    pass
                else:
                    log.warning('container deletion: {0!r}', e)
        except KeyError:
            pass
        if kernel_id in self.restarting_kernels:
            self.restarting_kernels[kernel_id].destroy_event.set()
        else:
            scratch_dir = self.config.scratch_root / kernel_id
            try:
                shutil.rmtree(scratch_dir)
            except FileNotFoundError:
                pass
            try:
                resource_spec = self.container_registry[kernel_id]['resource_spec']
                self.container_cpu_map.free(resource_spec.cpu_set)
                for dev_type, dev_shares in resource_spec.shares.items():
                    if dev_type in KernelResourceSpec.reserved_share_types:
                        continue
                    self.accelerators[dev_type].alloc_map.free(dev_shares)
                self.container_registry.pop(kernel_id, None)
            except KeyError:
                pass
            if kernel_id in self.blocking_cleans:
                self.blocking_cleans[kernel_id].set()

    async def clean_old_kernels(self, interval):
        now = time.monotonic()
        keys = tuple(self.container_registry.keys())
        tasks = []
        for kernel_id in keys:
            try:
                last_used = self.container_registry[kernel_id]['last_used']
                if now - last_used > self.config.idle_timeout:
                    log.info('destroying kernel {0} as clean-up', kernel_id)
                    task = asyncio.ensure_future(
                        self._destroy_kernel(kernel_id, 'idle-timeout'))
                    tasks.append(task)
            except KeyError:
                # The kernel may be destroyed by other means?
                pass
        await asyncio.gather(*tasks)

    async def clean_all_kernels(self, blocking=False):
        log.info('cleaning all kernels...')
        kernel_ids = tuple(self.container_registry.keys())
        tasks = []
        if blocking:
            for kernel_id in kernel_ids:
                self.blocking_cleans[kernel_id] = asyncio.Event()
        for kernel_id in kernel_ids:
            task = asyncio.ensure_future(
                self._destroy_kernel(kernel_id, 'agent-termination'))
            tasks.append(task)
        await asyncio.gather(*tasks)
        if blocking:
            waiters = [self.blocking_cleans[kernel_id].wait()
                       for kernel_id in kernel_ids]
            await asyncio.gather(*waiters)
            for kernel_id in kernel_ids:
                self.blocking_cleans.pop(kernel_id, None)


@aiotools.server
async def server_main(loop, pidx, _args):

    args = _args[0]
    args.instance_id = await identity.get_instance_id()
    args.inst_type = await identity.get_instance_type()
    if not args.agent_host:
        args.agent_host = await identity.get_instance_ip()
    args.region = await identity.get_instance_region()
    log.info('myself: {0} ({1}, host: {2})',
             args.instance_id, args.inst_type, args.agent_host)

    # Start RPC server.
    try:
        agent = AgentRPCServer(args, loop=loop)
        await agent.init()
    except Exception:
        log.exception('unexpected error during AgentRPCServer.init()!')

    # Run!
    try:
        stop_signal = yield
    finally:
        # Shutdown.
        log.info('shutting down...')
        await agent.shutdown(stop_signal)


def main():
    parser = configargparse.ArgumentParser()
    parser.add('--namespace', type=str, default='local',
               env_var='BACKEND_NAMESPACE',
               help='The namespace of this Backend.AI cluster. (default: local)')
    parser.add('--agent-host-override', type=str, default=None,
               dest='agent_host',
               env_var='BACKEND_AGENT_HOST_OVERRIDE',
               help='Manually set the IP address of this agent to report to the '
                    'manager.')
    parser.add('--kernel-host-override', type=str, default=None,
               env_var='BACKEND_KERNEL_HOST_OVERRIDE',
               help='Manually set the IP address of kernels spawned by this agent '
                    'to report to the manager.')
    parser.add('--agent-port', type=port_no, default=6001,
               env_var='BACKEND_AGENT_PORT',
               help='The port number to listen on.')
    parser.add('--stat-port', type=port_no, default=6002,
               env_var='BACKEND_STAT_PORT',
               help='The port number to receive statistics reports from '
                    'local containers.')
    parser.add('--etcd-addr', type=host_port_pair,
               env_var='BACKEND_ETCD_ADDR',
               default=HostPortPair(ip_address('127.0.0.1'), 2379),
               help='The host:port pair of the etcd cluster or its proxy.')
    parser.add('--idle-timeout', type=non_negative_int, default=None,
               help='The maximum period of time allowed for kernels to wait '
                    'further requests.')
    parser.add('--debug-kernel', type=Path, default=None,
               env_var='DEBUG_KERNEL',
               help='If set to a path to backend.ai-kernel-runner clone, '
                    'mounts it into the containers so that you can test and debug '
                    'the latest kernel runner code with immediate changes.')
    parser.add('--debug-jail', type=Path, default=None,
               env_var='DEBUG_JAIL',
               help='The path to the jail binary. '
                    'If set, the agent mounts it into the containers '
                    'so that you can test and debug the latest jail code '
                    'with immediate changes.')
    parser.add('--debug-hook', type=Path, default=None,
               env_var='DEBUG_HOOK',
               help='The path to the hook binary. '
                    'If set, the agent mounts it into the containers '
                    'so that you can test and debug the latest hook code '
                    'with immediate changes.')
    parser.add('--debug-skip-container-deletion', action='store_true', default=False,
               help='If specified, skips container deletion when container is dead '
                    'or killed.  You may check the container logs for additional '
                    'in-container debugging, but also need to manaully remove them.')
    parser.add('--kernel-aliases', type=str, default=None,
               help='The filename for additional kernel aliases')
    parser.add('--limit-cpus', type=str, default=None,
               help='The hexademical mask to limit available CPUs '
                    'reported to the manager (default: not limited)')
    parser.add('--limit-gpus', type=str, default=None,
               help='The hexademical mask to limit available CUDA GPUs '
                    'reported to the manager (default: not limited)')
    parser.add('--scratch-root', type=Path,
               default=Path('/var/cache/scratches'),
               env_var='BACKEND_SCRATCH_ROOT',
               help='The scratch directory to store container working directories.')

    plugins = [
        'stats_monitor',
        'error_monitor',
    ]
    add_plugin_args(parser, plugins)

    Logger.update_log_args(parser)
    args = parser.parse_args()

    assert args.scratch_root.exists()
    assert args.scratch_root.is_dir()

    if args.debug_kernel is not None:
        args.debug_kernel = args.debug_kernel.resolve()
        assert args.debug_kernel.match('ai/backend'), \
               'debug-kernel path must end with "ai/backend".'
    if args.debug_jail is not None:
        args.debug_jail = args.debug_jail.resolve()
    if args.debug_hook is not None:
        args.debug_hook = args.debug_hook.resolve()

    if args.limit_cpus is not None:
        args.limit_cpus = int(args.limit_cpus, 16)
        args.limit_cpus = bitmask2set(args.limit_cpus)
    if args.limit_gpus is not None:
        args.limit_gpus = int(args.limit_gpus, 16)
        args.limit_gpus = bitmask2set(args.limit_gpus)

    logger = Logger(args)
    logger.add_pkg('aiodocker')
    logger.add_pkg('aiotools')
    logger.add_pkg('ai.backend')

    with logger:
        log.info('Backend.AI Agent {0}', VERSION)
        log.info('runtime: {0}', utils.env_info())

        log_config = logging.getLogger('ai.backend.agent.config')
        if args.debug:
            log_config.debug('debug mode enabled.')

        asyncio.set_event_loop_policy(uvloop.EventLoopPolicy())
        aiotools.start_server(server_main, num_workers=1,
                              use_threading=True, args=(args, ))
        log.info('exit.')


if __name__ == '__main__':
    main()<|MERGE_RESOLUTION|>--- conflicted
+++ resolved
@@ -689,17 +689,10 @@
         binds.extend(f'{v.name}:{v.container_path}:{v.mode}'
                      for v in extra_mount_list)
         volumes = [
-<<<<<<< HEAD
-            '/home/work/.config',
-            '/home/work/',
-=======
             '/home/config',
             '/home/work',
->>>>>>> 7d52e6f0
         ]
         volumes.extend(v.container_path for v in extra_mount_list)
-        print(binds)
-        print(volumes)
 
         # Get configurations for the overlay network.
         network_name = kernel_config.get('network_name', None)
